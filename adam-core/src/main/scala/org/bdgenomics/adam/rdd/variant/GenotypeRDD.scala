--- conflicted
+++ resolved
@@ -73,14 +73,10 @@
 case class GenotypeRDD(rdd: RDD[Genotype],
                        sequences: SequenceDictionary,
                        @transient samples: Seq[Sample],
-<<<<<<< HEAD
-                       @transient headerLines: Seq[VCFHeaderLine] = SupportedHeaderLines.allHeaderLines,
+                       @transient headerLines: Seq[VCFHeaderLine] = DefaultHeaderLines.allHeaderLines,
                        partitionMap: Option[Seq[Option[(ReferenceRegion, ReferenceRegion)]]] = None) extends MultisampleAvroGenomicRDD[Genotype, GenotypeRDD] {
 
   override val sorted = partitionMap.isDefined
-=======
-                       @transient headerLines: Seq[VCFHeaderLine] = DefaultHeaderLines.allHeaderLines) extends MultisampleAvroGenomicRDD[Genotype, GenotypeRDD] {
->>>>>>> 6f30ec97
 
   protected def buildTree(rdd: RDD[(ReferenceRegion, Genotype)])(
     implicit tTag: ClassTag[Genotype]): IntervalArray[ReferenceRegion, Genotype] = {
