--- conflicted
+++ resolved
@@ -8,10 +8,6 @@
 import scala.collection.mutable.ArrayBuffer
 import scala.reflect.ClassTag
 
-<<<<<<< HEAD
-=======
-
->>>>>>> 6abb5976
 /**
  * Created by DevinPetersohn on 10/5/16.
  */
