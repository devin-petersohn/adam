--- conflicted
+++ resolved
@@ -1,77 +1,14 @@
 package org.bdgenomics.adam.rdd
 
-<<<<<<< HEAD
-import org.apache.spark.{ SparkContext, Partitioner }
-=======
 import org.apache.spark.Partitioner
->>>>>>> 4c165976
 import org.bdgenomics.adam.models.ReferenceRegion
 import scala.reflect.ClassTag
-
-<<<<<<< HEAD
-import org.bdgenomics.adam.rdd.ADAMContext
-
-import org.bdgenomics.adam.rdd.ADAMContext._
-
-import org.bdgenomics.adam.projections.{ AlignmentRecordField, Projection }
-=======
-
->>>>>>> 4c165976
 
 /**
  * Created by DevinPetersohn on 10/5/16.
  */
 trait SortedGenomicRDD[T, U <: SortedGenomicRDD[T, U]] extends GenomicRDD[T, U] {
 
-<<<<<<< HEAD
-  val elements: Long = rdd.count
-
-  val partitions: Int = 16
-
-  def repartitionByGenomicCoordinate()(implicit c: ClassTag[T]) = {
-    val partitionedRDD = rdd.map(f => (getReferenceRegions(f), f))
-      .partitionBy(new GenomicPositionRangePartitioner(partitions, elements.toInt))
-      .map(f => f._2)
-    replaceRdd(partitionedRDD)
-  }
-
-  def wellBalancedRepartitionByGenomicCoordinate()(implicit c: ClassTag[T]) = {
-    val partitionedRDD = rdd.map(f => (getReferenceRegions(f), f))
-      .partitionBy(new GenomicPositionRangePartitioner(partitions, elements.toInt))
-      .map(f => f._2)
-    val average = partitionTupleCounts.sum / partitionTupleCounts.size
-    for (i <- 0 until partitions) {
-      if (partitionTupleCounts(i) > 1.5 * average) {
-        println("Partition " + i + " contains 50% more than the average -> " + partitionTupleCounts(i) / average)
-      } else if (partitionTupleCounts(i) > 1.5 * average) {
-        println("Partition " + i + " contains 50% less than the average -> " + partitionTupleCounts(i) / average)
-      }
-    }
-    replaceRdd(partitionedRDD)
-  }
-
-  var partitionTupleCounts: Array[Int] = Array.fill[Int](partitions)(0)
-
-  private class GenomicPositionRangePartitioner[V](partitions: Int, elements: Int) extends Partitioner {
-
-    override def numPartitions: Int = partitions
-
-    def getRegionPartition(key: ReferenceRegion): Int = {
-      val partitionNumber = key.start.toInt * partitions / elements
-      partitionTupleCounts(partitionNumber) += 1
-      partitionNumber
-    }
-
-    def getPartition(key: Any): Int = {
-      key match {
-        case f: ReferenceRegion => {
-          getRegionPartition(f)
-        }
-        case _ => throw new Exception("Reference Region Key require to partition on Genomic Position")
-      }
-    }
-  }
-=======
 //  val elements: Long = rdd.count
 //
 //  val partitions: Int = 16
@@ -119,6 +56,5 @@
 //      }
 //    }
 //  }
->>>>>>> 4c165976
 
 }